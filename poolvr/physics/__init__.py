--- conflicted
+++ resolved
@@ -85,46 +85,13 @@
         self._b = np.zeros((num_balls, 2, 3), dtype=np.float64)
         self.ball_positions = self._a[:,0]
         self.ball_velocities = self._a[:,1]
-<<<<<<< HEAD
         self._on_table = np.array(self.num_balls * [True])
         self.reset(ball_positions=initial_positions, balls_on_table=balls_on_table)
-        # self.balls_in_motion = set()
-        # self._on_table = np.array(on_table)
-        # self._balls_on_table = set(i for i in range(self.num_balls) if self._on_table[i])
-        # if initial_positions is None:
-        #     initial_positions = PoolTable().calc_racked_positions(num_balls=num_balls)
-        # self.ball_positions[:] = initial_positions
-        # self.ball_events = {i: [BallRestEvent(self.t, i, r=self.ball_positions[i])]
-        #                     for i in self._balls_on_table}
 
     def reset(self, ball_positions=None, balls_on_table=None):
         """
         Reset the state of the balls to at rest, at the specified positions.
         """
-=======
-        if initial_positions is None:
-            initial_positions = PoolTable().calc_racked_positions(num_balls=num_balls)
-        self.ball_positions[:] = initial_positions
-        self.ball_events = {i: [BallRestEvent(self.t, i, r=self.ball_positions[i])]
-                            for i in self._balls_on_table}
-        self.events = [self.ball_events[i][0] for i in self._balls_on_table]
-        self._ball_motion_events = {}
-
-    @property
-    def balls_on_table(self):
-        return self._balls_on_table
-
-    @balls_on_table.setter
-    def balls_on_table(self, balls):
-        self._balls_on_table = set(balls)
-        self.on_table[:] = False
-        self.on_table[np.array(balls)] = True
-        self.ball_events = {i: [BallRestEvent(self.t, i, r=self.ball_positions[i])]
-                            for i in balls}
-
-    def reset(self, ball_positions=None, on_table=None):
-        """Reset the state of the balls to at rest, at the specified positions."""
->>>>>>> a5ee2608
         self.t = 0
         self._a[:] = 0
         self._b[:] = 0
@@ -226,7 +193,6 @@
         if next_collision is not None and (next_motion_event is None
                                            or next_collision[0] < next_motion_event.t):
             t_c, i, j = next_collision
-            tau_i, tau_j = t_c - e_i.t, t_c - e_j.t
             return self._ball_collision_event_class(t_c, e_i, e_j)
         else:
             return next_motion_event
