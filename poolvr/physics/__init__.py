--- conflicted
+++ resolved
@@ -9,8 +9,9 @@
   Taipei, Taiwan, September 6-9, 2005.
 
 """
-
-<<<<<<< HEAD
+from itertools import chain
+from bisect import bisect
+from time import perf_counter
 import numpy as np
 
 
@@ -111,8 +112,8 @@
         self._psi_ij = np.zeros((self.num_balls, self.num_balls), dtype=np.float64)
         self._occ_ij = np.array(self.num_balls*[self.num_balls*[False]])
         R = self.ball_radius
-        sx = 0.5*self.table.W_playable
-        sz = 0.5*self.table.L_playable
+        sx = 0.5*self.table.W
+        sz = 0.5*self.table.L
         self._rhs_vars = (2, 0, 2, 0)
         self._rhs = np.array([ sz - R,
                                sx - R,
@@ -519,10 +520,134 @@
         p[2] = b_x**2 + 2*a_x*c_x + 2*a_y*c_y + b_y**2
         p[3] = 2 * b_x*c_x + 2 * b_y*c_y
         p[4] = c_x**2 + c_y**2 - 4 * self.ball_radius**2
-        try:
-            return self._filter_roots(np.roots(p), t0, t1)
-        except np.linalg.linalg.LinAlgError as err:
-            _logger.warning('LinAlgError occurred during solve for collision time:\np = %s\nerror:\n%s', p, err)
+        # try:
+        #     return self._filter_roots(np.roots(p), t0, t1)
+        # except np.linalg.linalg.LinAlgError as err:
+        #     pass
+        #     _logger.warning('LinAlgError occurred during solve for collision time:\np = %s\nerror:\n%s', p, err)
+        return self.quartic_solve(p[::-1])
+
+    @classmethod
+    def cubic_solve(cls, p):
+        a2, a1, a0 = p[2]/p[3], p[1]/p[3], p[0]/p[3]
+        p = (3*a1 - a2**2) / 3.0
+        q = (9*a1*a2 - 27*a0 - 2*a2**3) / 27.0
+        d = q**2 + 4*p**3/27.0
+        if d < 0:
+            wc0 = 0.5 * (q + np.sqrt(d + 0j))
+            wc1 = 0.5 * (q - np.sqrt(d + 0j))
+        else:
+            wc0 = 0.5 * (q + np.sqrt(d))
+            wc1 = 0.5 * (q - np.sqrt(d))
+        w0_mag = abs(wc0)**(1.0/3)
+        w1_mag = abs(wc1)**(1.0/3)
+        angle0 = np.angle(wc0) / 3
+        angle1 = np.angle(wc1) / 3
+        angles = 2*np.pi/3 * np.arange(3)
+        w0 = w0_mag * np.exp(1j*(angles + angle0))
+        w1 = w1_mag * np.exp(1j*(angles + angle1))
+        z0 = w0 - p / (3*w0) - a2/3
+        z1 = w1 - p / (3*w1) - a2/3
+        # zs = remove_a_double_root(zs)
+        # zs = remove_a_double_root(zs)
+        # zs = remove_a_double_root(zs)
+        # _logger.debug('zs:\n%s', '\n'.join(str(z) for z in zs))
+        zs = np.hstack((z0, z1))
+        return zs
+
+    @classmethod
+    def quartic_solve(cls, p):
+        e, d, c, b, a = p
+        if abs(p[-1]) / max(abs(p[:-1])) < 1e-10:
+            return cls.cubic_solve(p[:-1])
+        Delta = 256*a**3*e**3 - 192*a**2*b*d*e**2 - 128*a**2*c**2*e**2 + 144*a**2*c*d**2*e - 27*a**2*d**4 \
+              + 144*a*b**2*c*e**2 - 6*a*b**2*d**2*e - 80*a*b*c**2*d*e + 18*a*b*c*d**3 + 16*a*c**4*e \
+              - 4*a*c**3*d**2 - 27*b**4*e**2 + 18*b**3*c*d*e - 4*b**3*d**3 - 4*b**2*c**3*e + b**2*c**2*d**2
+        # _logger.debug('Delta = %s', Delta)
+        P = 8*a*c - 3*b**2
+        R = (b**3 - 4*a*b*c + 8*a**2*d)
+        D = 64*a**3*e - 16*a**2*c**2 + 16*a*b**2*c - 16*a**2*b*d - 3*b**4
+        Delta_0 = c**2 - 3*b*d + 12*a*e
+        Delta_1 = 2*c**3 - 9*b*c*d + 27*b**2*e + 27*a*d**2 - 72*a*c*e
+        p = P / (8*a**2)
+        q = R / (8*a**3)
+        QQQ = (0.5*(Delta_1 + np.sqrt(-27.0*Delta + 0j)))
+        Q_mag = abs(QQQ)**(1.0/3)
+        Q = Q_mag * np.exp(
+            1j * ( np.angle(QQQ) + 2*np.pi*np.arange(3) ) / 3.0
+        )
+        find_z, find_z_conj = cls._find_z, cls._find_z_conj
+        # _logger.debug('Q:\n%s', '\n'.join(str(x) for x in Q))
+        if Delta > 0:
+            # if P < 0 and D < 0:
+            #     _logger.debug('all roots are real and distinct')
+            # elif P > 0 or D > 0:
+            #     _logger.debug('all roots are complex and distinct')
+            Q = Q[0]
+        elif Delta < 0:
+            # _logger.debug('two distinct real roots and a complex-conjugate pair of roots')
+            i, z = find_z(Q)
+            if z:
+                j = find_z_conj(Q, i, z)
+                if j:
+                    Q = Q[i]
+                else:
+                    Q = Q[1]
+            else:
+                Q = Q[1]
+        elif Delta == 0:
+            if P < 0 and D < 0 and Delta_0 != 0:
+                # _logger.debug('one real double root and two other real roots')
+                Q = Q[0]
+            elif D > 0 or (P > 0 and (D != 0 or R != 0)):
+                # _logger.debug('one real double root and a complex-conjugate pair of roots')
+                i, z = find_z(Q)
+                if z:
+                    j = find_z_conj(Q, i, z)
+                    if j:
+                        Q = Q[i]
+                    else:
+                        Q = Q[1]
+                else:
+                    Q = Q[1]
+            elif Delta_0 == 0 and D != 0:
+                # _logger.debug('one real triple root and one other real root')
+                Q = Q[0]
+            elif D == 0:
+                if P < 0:
+                    # _logger.debug('two real double roots')
+                    Q = Q[0]
+                elif P > 0 and R == 0:
+                    # _logger.debug('two complex-conjugate double roots')
+                    i, z = find_z(Q)
+                    if z:
+                        j = find_z_conj(Q, i, z)
+                        if j:
+                            Q = Q[i]
+                        else:
+                            Q = Q[1]
+                    else:
+                        Q = Q[1]
+                elif Delta_0 == 0:
+                    # _logger.debug('all roots are equal to -b / 4a')
+                    return np.array(4*[-0.25 * b / a])
+        S = 0.5*np.sqrt(-2.0*p/3 + (Q + Delta_0/Q) / (3.0*a) + 0j)
+        return np.array([
+            -b/(4*a) - S + 0.5*np.sqrt(-4*S**2 - 2*p + q/S + 0j),
+            -b/(4*a) - S - 0.5*np.sqrt(-4*S**2 - 2*p + q/S + 0j),
+            -b/(4*a) + S + 0.5*np.sqrt(-4*S**2 - 2*p - q/S + 0j),
+            -b/(4*a) + S - 0.5*np.sqrt(-4*S**2 - 2*p - q/S + 0j),
+        ])
+
+    @classmethod
+    def _find_z(cls, roots):
+        return next(((i, z) for i, z in enumerate(roots) if abs(z.imag) > cls._IMAG_TOLERANCE), (None, None))
+
+    @classmethod
+    def _find_z_conj(cls, roots, i, z):
+        return next((j for j, z_conj in enumerate(roots[i+1:])
+                     if  abs(z.real - z_conj.real) < cls._ZERO_TOLERANCE
+                     and abs(z.imag + z_conj.imag) < cls._ZERO_TOLERANCE), None)
 
     def _filter_roots(self, roots, t0, t1):
         # filter out possible complex-conjugate pairs of roots:
@@ -721,7 +846,4 @@
                         mesh.world_matrix[2,:3] = np.cross(mesh.world_matrix[0,:3], mesh.world_matrix[1,:3])
                     mesh.world_matrix[3,:3] = r + (2*self.ball_radius)*y
                     meshes.append(mesh)
-        return meshes
-=======
-from .pool_physics import PoolPhysics
->>>>>>> 86fd0a88
+        return meshes