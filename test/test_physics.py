import os.path
import logging
import numpy as np
import pytest


_logger = logging.getLogger(__name__)


from poolvr.cue import PoolCue
from poolvr.table import PoolTable
from poolvr.physics import PoolPhysics
from poolvr.physics.events import CueStrikeEvent, BallSlidingEvent, BallRollingEvent, BallRestEvent, BallCollisionEvent


from .utils import plot_ball_motion, plot_energy


PLOTS_DIR = os.path.join(os.path.dirname(__file__), 'plots')
SCREENSHOTS_DIR = os.path.join(os.path.dirname(__file__), 'screenshots')


@pytest.fixture
def pool_table():
    return PoolTable()


@pytest.fixture()
def pool_physics(request, pool_table):
    return PoolPhysics(initial_positions=np.array(pool_table.calc_racked_positions(), dtype=np.float64),
                       use_simple_ball_collisions=True)


@pytest.fixture
def plot_motion(pool_physics, request):
    yield
    test_name = str(request.function.__name__)
    plot_ball_motion(0, pool_physics, title=test_name, coords=(0,2),
                     filename=os.path.join(PLOTS_DIR, test_name + '.png'))


def test_strike_ball(pool_physics, plot_motion):
    # test_name = 'test_strike_ball'
    physics = pool_physics
    physics.reset(balls_on_table=[0])
    r_c = physics.ball_positions[0].copy()
    r_c[2] += physics.ball_radius
    cue = PoolCue()
    cue.velocity[2] = -0.6
    events = physics.strike_ball(0.0, 0, r_c, cue.velocity, cue.mass)
<<<<<<< HEAD
    _logger.debug('strike on %d resulted in %d events:\n\n%s\n', 0, len(events),
                  physics.events_str(events))
    assert 4 == len(events)
    assert isinstance(events[0], CueStrikeEvent)
    assert isinstance(events[1], BallSlidingEvent)
    assert isinstance(events[2], BallRollingEvent)
    assert isinstance(events[3], BallRestEvent)
    plot_ball_motion(0, physics, title=test_name, coords=(0,2),
                     filename=os.path.join(PLOTS_DIR, test_name + '.png'))
    plot_energy(physics, title=test_name + ' - energy', t_1=8.0, filename=os.path.join(PLOTS_DIR, test_name + '_energy.png'))
=======
    _logger.debug('strike on %d resulted in %d events: %s', 0, len(events),
                  '\n'.join(str(e) for e in events))
    assert(4 == len(events))
    assert(isinstance(events[0], CueStrikeEvent))
    assert(isinstance(events[1], BallSlidingEvent))
    assert(isinstance(events[2], BallRollingEvent))
    assert(isinstance(events[3], BallRestEvent))
    # plot_ball_motion(0, physics, title=test_name, coords=(0,2),
    #                  filename=os.path.join(PLOTS_DIR, test_name + '.png'))
    # plot_energy(physics, title=test_name + ' - energy', t_1=8.0, filename=os.path.join(PLOTS_DIR, test_name + '_energy.png'))
>>>>>>> a5ee2608


@pytest.mark.skip
def test_ball_collision(pool_physics):
    test_name = 'test_ball_collision'
    physics = pool_physics
    ball_positions = physics.ball_positions.copy()
    ball_positions[1] = ball_positions[0]; ball_positions[1,2] -= 8 * physics.ball_radius
    physics.reset(balls_on_table=[0, 1],
                  ball_positions=ball_positions)
    start_event = BallSlidingEvent(0, 0, r_0=physics.ball_positions[0],
                                   v_0=np.array((0.0, 0.0, -0.6)),
                                   omega_0=np.zeros(3, dtype=np.float64))
    events = physics.add_event_sequence(start_event)
    _logger.debug('%d events added:\n\n%s\n', len(events), physics.events_str(events=events))
    assert 6 == len(events)
    assert isinstance(events[0], BallSlidingEvent)
    assert isinstance(events[1], BallRollingEvent)
    assert isinstance(events[2], BallCollisionEvent)
    assert isinstance(events[3], BallRestEvent)
    assert isinstance(events[4], BallRollingEvent)
    assert isinstance(events[5], BallRestEvent)
    plot_ball_motion(0, physics, title=test_name, coords=(0,2),
                     collision_depth=1,
                     filename=os.path.join(PLOTS_DIR, test_name + '.png'),
                     t_0=0.0, t_1=2.0)
    plot_energy(physics, title=test_name + ' - energy',
                filename=os.path.join(PLOTS_DIR, test_name + '_energy.png'))


# def test_break(self):
#     self.game.reset()
#     self.physics.on_table[:] = True
#     self.cue.velocity[2] = -1.8
#     self.cue.velocity[0] = -0.01
#     Q = np.array((0.0, 0.0, self.physics.ball_radius))
#     i = 0
#     n_events = self.physics.strike_ball(0.0, i, Q, self.cue.velocity, self.cue.mass)
#     _logger.debug('strike on %d resulted in %d events', i, n_events)
#     test_name = traceback.extract_stack(None, 1)[0][2]
#     plot_ball_motion(i, self.game, title=test_name, coords=0)
#     savefig(os.path.join(PLOTS_DIR, '%s-%s.png' % (test_name, 'x')))
#     plot_ball_motion(i, self.game, title=test_name, coords=2)
#     savefig(os.path.join(PLOTS_DIR, '%s-%s.png' % (test_name, 'z')))
#     plot_energy(self.game, title=test_name + ' - energy')
#     savefig(os.path.join(PLOTS_DIR, test_name + '_energy.png'))
#     if self.show:
#         show(self.game, title=test_name,
#              screenshots_dir=SCREENSHOTS_DIR)<|MERGE_RESOLUTION|>--- conflicted
+++ resolved
@@ -48,7 +48,6 @@
     cue = PoolCue()
     cue.velocity[2] = -0.6
     events = physics.strike_ball(0.0, 0, r_c, cue.velocity, cue.mass)
-<<<<<<< HEAD
     _logger.debug('strike on %d resulted in %d events:\n\n%s\n', 0, len(events),
                   physics.events_str(events))
     assert 4 == len(events)
@@ -56,21 +55,7 @@
     assert isinstance(events[1], BallSlidingEvent)
     assert isinstance(events[2], BallRollingEvent)
     assert isinstance(events[3], BallRestEvent)
-    plot_ball_motion(0, physics, title=test_name, coords=(0,2),
-                     filename=os.path.join(PLOTS_DIR, test_name + '.png'))
-    plot_energy(physics, title=test_name + ' - energy', t_1=8.0, filename=os.path.join(PLOTS_DIR, test_name + '_energy.png'))
-=======
-    _logger.debug('strike on %d resulted in %d events: %s', 0, len(events),
-                  '\n'.join(str(e) for e in events))
-    assert(4 == len(events))
-    assert(isinstance(events[0], CueStrikeEvent))
-    assert(isinstance(events[1], BallSlidingEvent))
-    assert(isinstance(events[2], BallRollingEvent))
-    assert(isinstance(events[3], BallRestEvent))
-    # plot_ball_motion(0, physics, title=test_name, coords=(0,2),
-    #                  filename=os.path.join(PLOTS_DIR, test_name + '.png'))
-    # plot_energy(physics, title=test_name + ' - energy', t_1=8.0, filename=os.path.join(PLOTS_DIR, test_name + '_energy.png'))
->>>>>>> a5ee2608
+    #plot_energy(physics, title=test_name + ' - energy', t_1=8.0, filename=os.path.join(PLOTS_DIR, test_name + '_energy.png'))
 
 
 @pytest.mark.skip
